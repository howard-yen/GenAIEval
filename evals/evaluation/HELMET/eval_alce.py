--- conflicted
+++ resolved
@@ -78,13 +78,8 @@
     n_short_answers = [normalize_answer(sa) for sa in short_answers]
     n_context = normalize_answer(context)
 
-<<<<<<< HEAD
     for answer in n_short_answers:
         if answer in n_context:
-=======
-    for and in n_short_answers:
-        if and in n_context:
->>>>>>> 66269c7f
             return True
 
     return False
